--- conflicted
+++ resolved
@@ -25,19 +25,11 @@
     bind(classOf[v1.EndpointsResource]).in(Scopes.SINGLETON)
     bind(classOf[v1.TasksResource]).in(Scopes.SINGLETON)
     bind(classOf[v1.MarathonExceptionMapper]).asEagerSingleton()
-<<<<<<< HEAD
 
     // V2 API
     bind(classOf[v2.AppsResource]).in(Scopes.SINGLETON)
     bind(classOf[v2.TasksResource]).in(Scopes.SINGLETON)
 
-=======
-
-    // V2 API
-    bind(classOf[v2.AppsResource]).in(Scopes.SINGLETON)
-    bind(classOf[v2.TasksResource]).in(Scopes.SINGLETON)
-
->>>>>>> 60924f30
     // This filter will redirect to the master if running in HA mode.
     bind(classOf[LeaderProxyFilter]).asEagerSingleton()
     filter("/*").through(classOf[LeaderProxyFilter])
